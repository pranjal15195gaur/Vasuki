from top import e
from parsers import parse, ParseError

# Successful test cases
tests_ok = [
    "5 + 3",
    "if 1 == 1 { 10 } else { 20 }",
    "(10 - 3) * 2",
    "if 2 < 3 { 2 + 2 } else { 9 / 3 }",
    "if 2 < 3 { if 1 == 1 { 100 } else { 0 } } else { 42 }",
<<<<<<< HEAD
    "5 + if 2 < 3 { 4 } else { 5 }",
=======
    "5 + if 2 < 3 { 4 } else { 20 }",
>>>>>>> c194942e
]

# Failing test cases
tests_error = [
    "if 1 == 1 { 5 ",            # missing closing brace
    "if 2 < 3 { 4 } else if { 5 }" # missing condition
]

def run_tests():
    print("=== Successful Tests ===")
    for code in tests_ok:
        try:
            ast = parse(code)
            print(f"Code: {code}")
            print(f"AST:  {ast}")
            print(f"Result: {e(ast)}\n")
        except Exception as ex:
            print(f"Failed to parse or evaluate '{code}':", ex)

    print("=== Failing Tests ===")
    for code in tests_error:
        try:
            ast = parse(code)
            print(f"Code: {code}")
            print(f"AST:  {ast}")
            print(f"Result: {e(ast)} (Unexpected success)\n")
        except ParseError as perr:
            print(f"ParseError for '{code}': {perr}\n")
        except Exception as ex:
            print(f"Error for '{code}': {ex}\n")

if __name__ == "__main__":
    run_tests()
<|MERGE_RESOLUTION|>--- conflicted
+++ resolved
@@ -1,48 +1,46 @@
-from top import e
-from parsers import parse, ParseError
-
-# Successful test cases
-tests_ok = [
-    "5 + 3",
-    "if 1 == 1 { 10 } else { 20 }",
-    "(10 - 3) * 2",
-    "if 2 < 3 { 2 + 2 } else { 9 / 3 }",
-    "if 2 < 3 { if 1 == 1 { 100 } else { 0 } } else { 42 }",
-<<<<<<< HEAD
-    "5 + if 2 < 3 { 4 } else { 5 }",
-=======
-    "5 + if 2 < 3 { 4 } else { 20 }",
->>>>>>> c194942e
-]
-
-# Failing test cases
-tests_error = [
-    "if 1 == 1 { 5 ",            # missing closing brace
-    "if 2 < 3 { 4 } else if { 5 }" # missing condition
-]
-
-def run_tests():
-    print("=== Successful Tests ===")
-    for code in tests_ok:
-        try:
-            ast = parse(code)
-            print(f"Code: {code}")
-            print(f"AST:  {ast}")
-            print(f"Result: {e(ast)}\n")
-        except Exception as ex:
-            print(f"Failed to parse or evaluate '{code}':", ex)
-
-    print("=== Failing Tests ===")
-    for code in tests_error:
-        try:
-            ast = parse(code)
-            print(f"Code: {code}")
-            print(f"AST:  {ast}")
-            print(f"Result: {e(ast)} (Unexpected success)\n")
-        except ParseError as perr:
-            print(f"ParseError for '{code}': {perr}\n")
-        except Exception as ex:
-            print(f"Error for '{code}': {ex}\n")
-
-if __name__ == "__main__":
-    run_tests()
+from top import e
+from parsers import parse, ParseError
+
+# Successful test cases
+tests_ok = [
+    "5 + 3",
+    "if 1 == 1 { 10 } else { 20 }",
+    "(10 - 3) * 2",
+    "if 2 < 3 { 2 + 2 } else { 9 / 3 }",
+    "if 2 < 3 { if 1 == 1 { 100 } else { 0 } } else { 42 }",
+
+    "5 + if 2 < 3 { 4 } else { 20 }",
+
+]
+
+# Failing test cases
+tests_error = [
+    "if 1 == 1 { 5 ",            # missing closing brace
+    "if 2 < 3 { 4 } else if { 5 }" # missing condition
+]
+
+def run_tests():
+    print("=== Successful Tests ===")
+    for code in tests_ok:
+        try:
+            ast = parse(code)
+            print(f"Code: {code}")
+            print(f"AST:  {ast}")
+            print(f"Result: {e(ast)}\n")
+        except Exception as ex:
+            print(f"Failed to parse or evaluate '{code}':", ex)
+
+    print("=== Failing Tests ===")
+    for code in tests_error:
+        try:
+            ast = parse(code)
+            print(f"Code: {code}")
+            print(f"AST:  {ast}")
+            print(f"Result: {e(ast)} (Unexpected success)\n")
+        except ParseError as perr:
+            print(f"ParseError for '{code}': {perr}\n")
+        except Exception as ex:
+            print(f"Error for '{code}': {ex}\n")
+
+if __name__ == "__main__":
+    run_tests()