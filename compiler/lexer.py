--- conflicted
+++ resolved
@@ -1,124 +1,121 @@
-# lexer.py
-from collections.abc import Iterator
-from dataclasses import dataclass
-
-class Token:
-    pass
-
-@dataclass
-class IntToken(Token):
-    v: str
-
-@dataclass
-class FloatToken(Token):
-    v: str
-
-@dataclass
-class OperatorToken(Token):
-    o: str
-
-@dataclass
-class KeywordToken(Token):
-    w: str
-
-@dataclass
-class ParenToken(Token):
-    w: str
-
-def lex(s: str) -> Iterator[Token]:
-    i = 0
-    while True:
-        while i < len(s) and s[i].isspace():
-            i += 1
-
-        if i == len(s):
-            return
-
-        if s[i].isdigit():
-            t = s[i]
-            i += 1
-            isFloat = False
-            isValid = True
-            while i < len(s) and (s[i].isdigit() or s[i] == '.'):
-                if s[i] == '.':
-                    if isFloat: isValid = False
-                    isFloat = True
-                t += s[i]
-                i += 1
-
-            if not isValid: 
-                raise ValueError('Invalid number token found :- {}'.format(t))
-
-            if isFloat: 
-                yield FloatToken(t)
-            else: 
-                yield IntToken(t)
-
-        elif s[i].isalpha():
-            t = s[i]
-            i += 1
-            while i < len(s) and (s[i].isalpha() or s[i].isdigit() or s[i] == '_'):
-                if s[i].isdigit() and t[-1] == '_':
-                    raise ValueError("Invalid identifier token found :- {}".format(t))
-                t += s[i]
-                i += 1
-            match t:
-                case 'if' | 'else':
-                    if i < len(s) and s[i] == '{':
-                        raise ValueError("Condition missing after '{}' keyword".format(t))
-                    yield KeywordToken(t)
-                case _:
-                    yield KeywordToken(t)
-
-        elif s[i] == '(':
-            i += 1
-            yield ParenToken('(')
-
-        elif s[i] == ')':
-            i += 1
-            yield ParenToken(')')
-
-        elif s[i] == '{':
-            i += 1
-            yield OperatorToken('{')
-
-        elif s[i] == '}':
-            i += 1
-            yield OperatorToken('}')
-
-        elif s[i] in '+-*/<>=!':
-            if s[i:i+2] in ['<=', '>=', '==', '!=', '**']:
-                yield OperatorToken(s[i:i+2])
-                i += 2
-            else:
-                yield OperatorToken(s[i])
-                i += 1
-
-        elif s[i] == ';':
-            i += 1
-            yield OperatorToken(';')
-
-        elif s[i] == '%':  # modulo operator
-            i += 1
-            yield OperatorToken('%')
-
-        elif s[i] == ',':
-            i += 1
-            yield OperatorToken(',')
-<<<<<<< HEAD
-        elif s[i] == ':':
-            i += 1
-            yield OperatorToken(':')
-=======
-
-        elif s[i] == '[':
-            i += 1
-            yield OperatorToken('[')
-
-        elif s[i] == ']':
-            i += 1
-            yield OperatorToken(']')
-
->>>>>>> 8962f322
-        else:
-            raise ValueError('Unexpected character found :- {}'.format(s[i]))
+# lexer.py
+from collections.abc import Iterator
+from dataclasses import dataclass
+
+class Token:
+    pass
+
+@dataclass
+class IntToken(Token):
+    v: str
+
+@dataclass
+class FloatToken(Token):
+    v: str
+
+@dataclass
+class OperatorToken(Token):
+    o: str
+
+@dataclass
+class KeywordToken(Token):
+    w: str
+
+@dataclass
+class ParenToken(Token):
+    w: str
+
+def lex(s: str) -> Iterator[Token]:
+    i = 0
+    while True:
+        while i < len(s) and s[i].isspace():
+            i += 1
+
+        if i == len(s):
+            return
+
+        if s[i].isdigit():
+            t = s[i]
+            i += 1
+            isFloat = False
+            isValid = True
+            while i < len(s) and (s[i].isdigit() or s[i] == '.'):
+                if s[i] == '.':
+                    if isFloat: isValid = False
+                    isFloat = True
+                t += s[i]
+                i += 1
+
+            if not isValid: 
+                raise ValueError('Invalid number token found :- {}'.format(t))
+
+            if isFloat: 
+                yield FloatToken(t)
+            else: 
+                yield IntToken(t)
+
+        elif s[i].isalpha():
+            t = s[i]
+            i += 1
+            while i < len(s) and (s[i].isalpha() or s[i].isdigit() or s[i] == '_'):
+                if s[i].isdigit() and t[-1] == '_':
+                    raise ValueError("Invalid identifier token found :- {}".format(t))
+                t += s[i]
+                i += 1
+            match t:
+                case 'if' | 'else':
+                    if i < len(s) and s[i] == '{':
+                        raise ValueError("Condition missing after '{}' keyword".format(t))
+                    yield KeywordToken(t)
+                case _:
+                    yield KeywordToken(t)
+
+        elif s[i] == '(':
+            i += 1
+            yield ParenToken('(')
+
+        elif s[i] == ')':
+            i += 1
+            yield ParenToken(')')
+
+        elif s[i] == '{':
+            i += 1
+            yield OperatorToken('{')
+
+        elif s[i] == '}':
+            i += 1
+            yield OperatorToken('}')
+
+        elif s[i] in '+-*/<>=!':
+            if s[i:i+2] in ['<=', '>=', '==', '!=', '**']:
+                yield OperatorToken(s[i:i+2])
+                i += 2
+            else:
+                yield OperatorToken(s[i])
+                i += 1
+
+        elif s[i] == ';':
+            i += 1
+            yield OperatorToken(';')
+
+        elif s[i] == '%':  # modulo operator
+            i += 1
+            yield OperatorToken('%')
+
+        elif s[i] == ',':
+            i += 1
+            yield OperatorToken(',')
+
+        elif s[i] == '[':
+            i += 1
+            yield OperatorToken('[')
+
+        elif s[i] == ']':
+            i += 1
+            yield OperatorToken(']')
+
+        elif s[i] == ':':
+            i += 1
+            yield OperatorToken(':')
+        else:
+            raise ValueError('Unexpected character found :- {}'.format(s[i]))