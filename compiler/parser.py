--- conflicted
+++ resolved
@@ -1,356 +1,340 @@
-<<<<<<< HEAD
-from top import BinOp, UnOp, Float, Int, If, Parentheses, Program, VarDecl, VarReference, Assignment, AST, For, While, Print, FunctionCall, Label, LabelReturn, GoAndReturn
-=======
-from top import (BinOp, UnOp, Float, Int, If, Parentheses, Program, VarDecl,
-                 VarReference, Assignment, AST, For, While, Print, 
-                 ArrayLiteral, ArrayIndex, FunctionCall, FunctionDef, Return)
-
-
->>>>>>> 8962f322
-from lexer import IntToken, FloatToken, OperatorToken, KeywordToken, ParenToken, Token, lex
-import builtins
-from more_itertools import peekable
-
-class ParseError(Exception):
-    pass
-
-def parse(s: str) -> AST:
-    t = peekable(lex(s))
-
-    def expect(what: Token):
-        if t.peek(None) == what:
-            next(t)
-            return
-        raise ParseError
-
-    # Rename existing parse_cmp to parse_comparison (handles arithmetic comparisons)
-    def parse_comparison():
-        l = parse_add_sub()
-        match t.peek(None):
-            case OperatorToken('<') | OperatorToken('<=') | OperatorToken('>') | OperatorToken('>=') | OperatorToken('==') | OperatorToken('!='):
-                op = t.peek(None).o
-                next(t)
-                r = parse_add_sub()
-                return BinOp(op, l, r)
-            case _:
-                return l
-
-    # New helper: logical and has higher precedence than logical or.
-    def parse_logic_and():
-        expr = parse_comparison()
-        while t.peek(None) == KeywordToken("and"):
-            next(t)
-            right = parse_comparison()
-            expr = BinOp("and", expr, right)
-        return expr
-
-    # New helper: logical or, lowest precedence among logical operators.
-    def parse_logic_or():
-        expr = parse_logic_and()
-        while t.peek(None) == KeywordToken("or"):
-            next(t)
-            right = parse_logic_and()
-            expr = BinOp("or", expr, right)
-        return expr
-
-    def parse_add_sub():
-        ast = parse_mul_div()
-        while True:
-            match t.peek(None):
-                case OperatorToken('+'):
-                    next(t)
-                    ast = BinOp('+', ast, parse_mul_div())
-                case OperatorToken('-'):
-                    next(t)
-                    ast = BinOp('-', ast, parse_mul_div())
-                case _:
-                    break
-        return ast
-
-    def parse_mul_div():
-        ast = parse_exp()
-        while True:
-            match t.peek(None):
-                case OperatorToken('*') | OperatorToken('/') | OperatorToken('%'):
-                    op = t.peek(None).o
-                    next(t)
-                    ast = BinOp(op, ast, parse_exp())
-                case _:
-                    break
-        return ast
-
-    def parse_exp():
-        l = parse_if()
-        match t.peek(None):
-            case OperatorToken('**'):
-                next(t)
-                r = parse_if()
-                return BinOp("**", l, r)
-            case _:
-                return l
-
-    def parse_if():
-        if t.peek(None) != KeywordToken("if"):
-            return parse_atom()
-        next(t)  # consume "if"
-        cond = parse_logic_or()           # use logical expression for condition
-        then_expr = parse_block()         # parse then block
-        elseif_branches = []
-        while t.peek(None) == KeywordToken("else"):
-            next(t)  # consume "else"
-            if t.peek(None) == KeywordToken("if"):
-                next(t)  # consume "if"
-                elseif_cond = parse_logic_or()
-                elseif_then = parse_block()
-                elseif_branches.append((elseif_cond, elseif_then))
-            else:
-                else_expr = parse_block()
-                return If(cond, then_expr, elseif_branches, else_expr)
-        return If(cond, then_expr, elseif_branches, None)
-
-    def parse_atom():
-        match t.peek(None):
-            case IntToken(v):
-                next(t)
-                node = Int(v)
-            case FloatToken(v):
-                next(t)
-                node = Float(v)
-            case ParenToken('('):
-                next(t)
-                node = parse_logic_or()      # full expression in parentheses
-                expect(ParenToken(')'))
-            case OperatorToken('-'):
-                next(t)
-                node = UnOp('-', parse_atom())
-            case OperatorToken('['):
-                # Array literal
-                next(t)  # consume '['
-                elements = []
-                if t.peek(None) != OperatorToken(']'):
-                    elements.append(parse_logic_or())
-                    while t.peek(None) == OperatorToken(','):
-                        next(t)
-                        elements.append(parse_logic_or())
-                expect(OperatorToken(']'))
-                node = ArrayLiteral(elements)
-            case KeywordToken(x) if x not in ["if", "else", "var", "and", "or", "print", "for", "while"]:
-                func_name = x
-                next(t)
-                if t.peek(None) == ParenToken('('):
-                    next(t)  # consume '('
-                    call_args = []
-                    if t.peek(None) != ParenToken(')'):
-                        call_args.append(parse_logic_or())
-                        while t.peek(None) == OperatorToken(','):
-                            next(t)
-                            call_args.append(parse_logic_or())
-                    try:
-                        expect(ParenToken(')'))
-                    except ParseError:
-                        raise ParseError("Unclosed parenthesis in function call")
-                    node = FunctionCall(func_name, call_args)
-                else:
-                    node = VarReference(func_name)
-            case _:
-                raise ParseError("Unexpected token in atom")
-        
-        # Handle postfix array indexing: e.g. x[1] or [1,2,3][2]
-        while t.peek(None) == OperatorToken('['):
-            next(t)  # consume '['
-            index_expr = parse_logic_or()
-            expect(OperatorToken(']'))
-            node = ArrayIndex(node, index_expr)
-        return node
-
-    
-    # New helper to parse a block of statements enclosed in '{' and '}'
-    def parse_block():
-        try:
-            expect(OperatorToken('{'))
-        except ParseError:
-            raise ParseError("Expected '{' at beginning of block")
-        statements = []
-        while t.peek(None) is not None and t.peek(None) != OperatorToken('}'):
-            statements.append(parse_statement())
-            if t.peek(None) == OperatorToken(';'):
-                next(t)
-        try:
-            expect(OperatorToken('}'))
-        except ParseError:
-            raise ParseError("Missing closing '}' after block")
-        return Program(statements) if len(statements) > 1 else statements[0]
-    
-    def parse_statement():
-        # Skip any leading semicolons
-        while t.peek(None) == OperatorToken(';'):
-            next(t)
-
-        match t.peek(None):
-            # --- New case for function definitions ---
-            case KeywordToken("def"):
-                next(t)  # consume "def"
-                token = t.peek(None)
-                if not (isinstance(token, KeywordToken) and token.w not in ["if", "else", "var", "for", "while", "and", "or", "print", "def"]):
-                    raise ParseError("Expected function name after 'def'")
-                func_name = token.w
-                next(t)
-                try:
-                    expect(ParenToken('('))
-                except ParseError:
-                    raise ParseError("Expected '(' after function name")
-                params = []
-                if t.peek(None) != ParenToken(')'):
-                    # At least one parameter
-                    token = t.peek(None)
-                    if not isinstance(token, KeywordToken):
-                        raise ParseError("Expected parameter name")
-                    params.append(token.w)
-                    next(t)
-                    while t.peek(None) == OperatorToken(','):
-                        next(t)
-                        token = t.peek(None)
-                        if not isinstance(token, KeywordToken):
-                            raise ParseError("Expected parameter name")
-                        params.append(token.w)
-                        next(t)
-                try:
-                    expect(ParenToken(')'))
-                except ParseError:
-                    raise ParseError("Expected ')' after parameter list")
-                body = parse_block()  # Reuse block parsing for the function body.
-                return FunctionDef(func_name, params, body)
-            
-            case KeywordToken("return"):
-                next(t)  # consume "return"
-                expr = parse_logic_or()  # parse the expression following 'return'
-                return Return(expr)
-
-            case KeywordToken("print"):
-                next(t)  # consume "print"
-                try:
-                    expect(ParenToken('('))
-                except ParseError:
-                    raise ParseError("Expected '(' after 'print'")
-                expr = parse_logic_or()
-                try:
-                    expect(ParenToken(')'))
-                except ParseError:
-                    raise ParseError("Expected ')' after print argument")
-                return Print(expr)
-            case KeywordToken("for"):
-                next(t)  # consume "for"
-                try:
-                    expect(ParenToken('('))
-                except ParseError:
-                    raise ParseError("Expected '(' after 'for'")
-                init = parse_statement()
-                try:
-                    expect(OperatorToken(';'))
-                except ParseError:
-                    raise ParseError("Expected ';' after for-loop initializer")
-                condition = parse_logic_or()
-                try:
-                    expect(OperatorToken(';'))
-                except ParseError:
-                    raise ParseError("Expected ';' after for-loop condition")
-                increment = parse_statement()
-                try:
-                    expect(ParenToken(')'))
-                except ParseError:
-                    raise ParseError("Expected ')' after for-loop increment")
-                body = parse_block()
-                return For(init, condition, increment, body)
-            case KeywordToken("while"):
-                next(t)  # consume "while"
-                try:
-                    expect(ParenToken('('))
-                except ParseError:
-                    raise ParseError("Expected '(' after 'while'")
-                condition = parse_logic_or()
-                try:
-                    expect(ParenToken(')'))
-                except ParseError:
-                    raise ParseError("Expected ')' after while-loop condition")
-                body = parse_block()
-                return While(condition, body)
-            case KeywordToken("var"):
-                next(t)  # consume "var"
-                token = t.peek(None)
-                if not (isinstance(token, KeywordToken) and token.w not in ["if", "else", "var", "for", "while", "and", "or", "print", "goandreturn"]):
-                    raise ParseError("Expected variable name after 'var'")
-                var_name = token.w
-                next(t)
-                try:
-                    expect(OperatorToken('='))
-                except ParseError:
-                    raise ParseError("Expected '=' after variable name in declaration")
-                expr = parse_logic_or()
-                return VarDecl(var_name, expr)
-            case KeywordToken("goandreturn"):
-                next(t)
-                label_name_token = t.peek(None)
-                if not isinstance(label_name_token, KeywordToken):
-                    raise ParseError("Expected label name after 'goandreturn'")
-                label_name = label_name_token.w
-                next(t)
-                return GoAndReturn(label_name)
-            case KeywordToken(label_name):
-                # Consume the keyword token
-                label_token = next(t)
-                next_token = t.peek(None)
-                if isinstance(next_token, OperatorToken) and next_token.o == ':':
-                    next(t)  # consume ':'
-                    return Label(label_name)
-                elif isinstance(next_token, KeywordToken) and next_token.w == 'return':
-                    next(t)
-                    return LabelReturn(label_name)
-                else:
-                    # Put label_token back and parse expression
-                    t.prepend(label_token)
-                    expr = parse_logic_or()
-                    if isinstance(expr, VarReference) and t.peek(None) == OperatorToken('='):
-                        next(t)
-                        rhs = parse_logic_or()
-                        return Assignment(expr.name, rhs)
-                    return expr
-            case _:
-                expr = parse_logic_or()
-                if isinstance(expr, VarReference) and t.peek(None) == OperatorToken('='):
-                    next(t)  # consume '='
-                    rhs = parse_logic_or()
-                    return Assignment(expr.name, rhs)
-                return expr
-
-    def parse_program():
-        statements = []
-        while t.peek(None) is not None:
-<<<<<<< HEAD
-            stmt = parse_statement()
-            statements.append(stmt)
-            if t.peek(None) is not None:
-                # Exempt label, label return, and goandreturn from semicolon enforcement.
-                if not isinstance(stmt, (Label, LabelReturn, GoAndReturn)):
-                    if t.peek(None) == OperatorToken(';'):
-                        next(t)
-                    else:
-                        raise ParseError("Missing semicolon between statements")
-=======
-            statements.append(parse_statement())
-            # Optionally consume a semicolon if present.
-            if t.peek(None) == OperatorToken(';'):
-                next(t)
->>>>>>> 8962f322
-        return statements[0] if len(statements) == 1 else Program(statements)
-
-
-
-    result = parse_program()
-<<<<<<< HEAD
-    final_ast = result if isinstance(result, Program) else Program([result])
-    setattr(builtins, 'global_program', final_ast)
-=======
-
-    
->>>>>>> 8962f322
-    return result
+from top import (BinOp, UnOp, Float, Int, If, Parentheses, Program, VarDecl,
+                 VarReference, Assignment, AST, For, While, Print, 
+                 ArrayLiteral, ArrayIndex, FunctionCall, FunctionDef, Return,  Label, LabelReturn, GoAndReturn)
+
+
+from lexer import IntToken, FloatToken, OperatorToken, KeywordToken, ParenToken, Token, lex
+import builtins
+from more_itertools import peekable
+
+class ParseError(Exception):
+    pass
+
+def parse(s: str) -> AST:
+    t = peekable(lex(s))
+
+    def expect(what: Token):
+        if t.peek(None) == what:
+            next(t)
+            return
+        raise ParseError
+
+    # Rename existing parse_cmp to parse_comparison (handles arithmetic comparisons)
+    def parse_comparison():
+        l = parse_add_sub()
+        match t.peek(None):
+            case OperatorToken('<') | OperatorToken('<=') | OperatorToken('>') | OperatorToken('>=') | OperatorToken('==') | OperatorToken('!='):
+                op = t.peek(None).o
+                next(t)
+                r = parse_add_sub()
+                return BinOp(op, l, r)
+            case _:
+                return l
+
+    # New helper: logical and has higher precedence than logical or.
+    def parse_logic_and():
+        expr = parse_comparison()
+        while t.peek(None) == KeywordToken("and"):
+            next(t)
+            right = parse_comparison()
+            expr = BinOp("and", expr, right)
+        return expr
+
+    # New helper: logical or, lowest precedence among logical operators.
+    def parse_logic_or():
+        expr = parse_logic_and()
+        while t.peek(None) == KeywordToken("or"):
+            next(t)
+            right = parse_logic_and()
+            expr = BinOp("or", expr, right)
+        return expr
+
+    def parse_add_sub():
+        ast = parse_mul_div()
+        while True:
+            match t.peek(None):
+                case OperatorToken('+'):
+                    next(t)
+                    ast = BinOp('+', ast, parse_mul_div())
+                case OperatorToken('-'):
+                    next(t)
+                    ast = BinOp('-', ast, parse_mul_div())
+                case _:
+                    break
+        return ast
+
+    def parse_mul_div():
+        ast = parse_exp()
+        while True:
+            match t.peek(None):
+                case OperatorToken('*') | OperatorToken('/') | OperatorToken('%'):
+                    op = t.peek(None).o
+                    next(t)
+                    ast = BinOp(op, ast, parse_exp())
+                case _:
+                    break
+        return ast
+
+    def parse_exp():
+        l = parse_if()
+        match t.peek(None):
+            case OperatorToken('**'):
+                next(t)
+                r = parse_if()
+                return BinOp("**", l, r)
+            case _:
+                return l
+
+    def parse_if():
+        if t.peek(None) != KeywordToken("if"):
+            return parse_atom()
+        next(t)  # consume "if"
+        cond = parse_logic_or()           # use logical expression for condition
+        then_expr = parse_block()         # parse then block
+        elseif_branches = []
+        while t.peek(None) == KeywordToken("else"):
+            next(t)  # consume "else"
+            if t.peek(None) == KeywordToken("if"):
+                next(t)  # consume "if"
+                elseif_cond = parse_logic_or()
+                elseif_then = parse_block()
+                elseif_branches.append((elseif_cond, elseif_then))
+            else:
+                else_expr = parse_block()
+                return If(cond, then_expr, elseif_branches, else_expr)
+        return If(cond, then_expr, elseif_branches, None)
+
+    def parse_atom():
+        match t.peek(None):
+            case IntToken(v):
+                next(t)
+                node = Int(v)
+            case FloatToken(v):
+                next(t)
+                node = Float(v)
+            case ParenToken('('):
+                next(t)
+                node = parse_logic_or()      # full expression in parentheses
+                expect(ParenToken(')'))
+            case OperatorToken('-'):
+                next(t)
+                node = UnOp('-', parse_atom())
+            case OperatorToken('['):
+                # Array literal
+                next(t)  # consume '['
+                elements = []
+                if t.peek(None) != OperatorToken(']'):
+                    elements.append(parse_logic_or())
+                    while t.peek(None) == OperatorToken(','):
+                        next(t)
+                        elements.append(parse_logic_or())
+                expect(OperatorToken(']'))
+                node = ArrayLiteral(elements)
+            case KeywordToken(x) if x not in ["if", "else", "var", "and", "or", "print", "for", "while"]:
+                func_name = x
+                next(t)
+                if t.peek(None) == ParenToken('('):
+                    next(t)  # consume '('
+                    call_args = []
+                    if t.peek(None) != ParenToken(')'):
+                        call_args.append(parse_logic_or())
+                        while t.peek(None) == OperatorToken(','):
+                            next(t)
+                            call_args.append(parse_logic_or())
+                    try:
+                        expect(ParenToken(')'))
+                    except ParseError:
+                        raise ParseError("Unclosed parenthesis in function call")
+                    node = FunctionCall(func_name, call_args)
+                else:
+                    node = VarReference(func_name)
+            case _:
+                raise ParseError("Unexpected token in atom")
+        
+        # Handle postfix array indexing: e.g. x[1] or [1,2,3][2]
+        while t.peek(None) == OperatorToken('['):
+            next(t)  # consume '['
+            index_expr = parse_logic_or()
+            expect(OperatorToken(']'))
+            node = ArrayIndex(node, index_expr)
+        return node
+
+    
+    # New helper to parse a block of statements enclosed in '{' and '}'
+    def parse_block():
+        try:
+            expect(OperatorToken('{'))
+        except ParseError:
+            raise ParseError("Expected '{' at beginning of block")
+        statements = []
+        while t.peek(None) is not None and t.peek(None) != OperatorToken('}'):
+            statements.append(parse_statement())
+            if t.peek(None) == OperatorToken(';'):
+                next(t)
+        try:
+            expect(OperatorToken('}'))
+        except ParseError:
+            raise ParseError("Missing closing '}' after block")
+        return Program(statements) if len(statements) > 1 else statements[0]
+    
+    def parse_statement():
+        # Skip any leading semicolons
+        while t.peek(None) == OperatorToken(';'):
+            next(t)
+
+        match t.peek(None):
+            # --- New case for function definitions ---
+            case KeywordToken("def"):
+                next(t)  # consume "def"
+                token = t.peek(None)
+                if not (isinstance(token, KeywordToken) and token.w not in ["if", "else", "var", "for", "while", "and", "or", "print", "def"]):
+                    raise ParseError("Expected function name after 'def'")
+                func_name = token.w
+                next(t)
+                try:
+                    expect(ParenToken('('))
+                except ParseError:
+                    raise ParseError("Expected '(' after function name")
+                params = []
+                if t.peek(None) != ParenToken(')'):
+                    # At least one parameter
+                    token = t.peek(None)
+                    if not isinstance(token, KeywordToken):
+                        raise ParseError("Expected parameter name")
+                    params.append(token.w)
+                    next(t)
+                    while t.peek(None) == OperatorToken(','):
+                        next(t)
+                        token = t.peek(None)
+                        if not isinstance(token, KeywordToken):
+                            raise ParseError("Expected parameter name")
+                        params.append(token.w)
+                        next(t)
+                try:
+                    expect(ParenToken(')'))
+                except ParseError:
+                    raise ParseError("Expected ')' after parameter list")
+                body = parse_block()  # Reuse block parsing for the function body.
+                return FunctionDef(func_name, params, body)
+            
+            case KeywordToken("return"):
+                next(t)  # consume "return"
+                expr = parse_logic_or()  # parse the expression following 'return'
+                return Return(expr)
+
+            case KeywordToken("print"):
+                next(t)  # consume "print"
+                try:
+                    expect(ParenToken('('))
+                except ParseError:
+                    raise ParseError("Expected '(' after 'print'")
+                expr = parse_logic_or()
+                try:
+                    expect(ParenToken(')'))
+                except ParseError:
+                    raise ParseError("Expected ')' after print argument")
+                return Print(expr)
+            case KeywordToken("for"):
+                next(t)  # consume "for"
+                try:
+                    expect(ParenToken('('))
+                except ParseError:
+                    raise ParseError("Expected '(' after 'for'")
+                init = parse_statement()
+                try:
+                    expect(OperatorToken(';'))
+                except ParseError:
+                    raise ParseError("Expected ';' after for-loop initializer")
+                condition = parse_logic_or()
+                try:
+                    expect(OperatorToken(';'))
+                except ParseError:
+                    raise ParseError("Expected ';' after for-loop condition")
+                increment = parse_statement()
+                try:
+                    expect(ParenToken(')'))
+                except ParseError:
+                    raise ParseError("Expected ')' after for-loop increment")
+                body = parse_block()
+                return For(init, condition, increment, body)
+            case KeywordToken("while"):
+                next(t)  # consume "while"
+                try:
+                    expect(ParenToken('('))
+                except ParseError:
+                    raise ParseError("Expected '(' after 'while'")
+                condition = parse_logic_or()
+                try:
+                    expect(ParenToken(')'))
+                except ParseError:
+                    raise ParseError("Expected ')' after while-loop condition")
+                body = parse_block()
+                return While(condition, body)
+            case KeywordToken("var"):
+                next(t)  # consume "var"
+                token = t.peek(None)
+                if not (isinstance(token, KeywordToken) and token.w not in ["if", "else", "var", "for", "while", "and", "or", "print", "goandreturn"]):
+                    raise ParseError("Expected variable name after 'var'")
+                var_name = token.w
+                next(t)
+                try:
+                    expect(OperatorToken('='))
+                except ParseError:
+                    raise ParseError("Expected '=' after variable name in declaration")
+                expr = parse_logic_or()
+                return VarDecl(var_name, expr)
+            case KeywordToken("goandreturn"):
+                next(t)
+                label_name_token = t.peek(None)
+                if not isinstance(label_name_token, KeywordToken):
+                    raise ParseError("Expected label name after 'goandreturn'")
+                label_name = label_name_token.w
+                next(t)
+                return GoAndReturn(label_name)
+            case KeywordToken(label_name):
+                # Consume the keyword token
+                label_token = next(t)
+                next_token = t.peek(None)
+                if isinstance(next_token, OperatorToken) and next_token.o == ':':
+                    next(t)  # consume ':'
+                    return Label(label_name)
+                elif isinstance(next_token, KeywordToken) and next_token.w == 'return':
+                    next(t)
+                    return LabelReturn(label_name)
+                else:
+                    # Put label_token back and parse expression
+                    t.prepend(label_token)
+                    expr = parse_logic_or()
+                    if isinstance(expr, VarReference) and t.peek(None) == OperatorToken('='):
+                        next(t)
+                        rhs = parse_logic_or()
+                        return Assignment(expr.name, rhs)
+                    return expr
+            case _:
+                expr = parse_logic_or()
+                if isinstance(expr, VarReference) and t.peek(None) == OperatorToken('='):
+                    next(t)  # consume '='
+                    rhs = parse_logic_or()
+                    return Assignment(expr.name, rhs)
+                return expr
+
+    def parse_program():
+        statements = []
+        while t.peek(None) is not None:
+            stmt = parse_statement()
+            statements.append(stmt)
+            if t.peek(None) is not None:
+                # Exempt label, label return, and goandreturn from semicolon enforcement.
+                if not isinstance(stmt, (Label, LabelReturn, GoAndReturn)):
+                    if t.peek(None) == OperatorToken(';'):
+                        next(t)
+                    else:
+                        raise ParseError("Missing semicolon between statements")
+        return statements[0] if len(statements) == 1 else Program(statements)
+
+
+
+    result = parse_program()
+    final_ast = result if isinstance(result, Program) else Program([result])
+    setattr(builtins, 'global_program', final_ast)
+    return result